--- conflicted
+++ resolved
@@ -313,21 +313,8 @@
         __receive__();
     } while (__flush_all__());
 
-<<<<<<< HEAD
-    void VirtualCore::__workflow__() {
-        LOG_INFO("" << *this << " Init Success " << static_cast<uint32_t>(_actors.size()) << " actor(s)");
-        while (likely(Main::is_running)) {
-            _nanotimer = 0;
-            __receive__();
-
-            for (const auto &callback : _actor_callbacks)
-                callback.second->onCallback();
-
-            __flush__();
-=======
     LOG_INFO(*this << " Stopped normally");
 }
->>>>>>> 4afff85e
 
 //! Workflow
 // Actor Management
@@ -434,19 +421,9 @@
     return _index;
 }
 
-<<<<<<< HEAD
-    CoreId VirtualCore::getIndex() const noexcept { return _index; }
-    uint64_t VirtualCore::time() noexcept {
-        _nanotimer = _nanotimer ? _nanotimer : Timestamp::nano();
-        return _nanotimer;
-    }
-    ServiceId VirtualCore::_nb_service = 0;
-    thread_local VirtualCore *VirtualCore::_handler = nullptr;
-=======
 const CoreIdSet &
 VirtualCore::getCoreSet() const noexcept {
     return _engine._core_set.raw();
->>>>>>> 4afff85e
 }
 
 uint64_t
