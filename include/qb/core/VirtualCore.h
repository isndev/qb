/**
 * @file qb/core/VirtualCore.h
 * @brief Defines the VirtualCore class, representing a worker thread in the QB Actor Framework.
 *
 * This file contains the definition for the `VirtualCore` class, which is a fundamental
 * component of the QB Actor Framework. Each `VirtualCore` instance typically runs in its
 * own thread and is responsible for managing the lifecycle and event processing for a
 * set of actors assigned to it. It handles event queues, inter-core communication
 * via mailboxes, and the execution of actor event handlers.
 *
 * @author qb - C++ Actor Framework
 * @copyright Copyright (c) 2011-2025 qb - isndev (cpp.actor)
 * Licensed under the Apache License, Version 2.0 (the "License");
 * you may not use this file except in compliance with the License.
 * You may obtain a copy of the License at
 *
 *         http://www.apache.org/licenses/LICENSE-2.0
 *
 * Unless required by applicable law or agreed to in writing, software
 * distributed under the License is distributed on an "AS IS" BASIS,
 * WITHOUT WARRANTIES OR CONDITIONS OF ANY KIND, either express or implied.
 * See the License for the specific language governing permissions and
 * limitations under the License.
 * @ingroup Core
 */

#ifndef QB_CORE_H
#define QB_CORE_H
#include <iostream>
#include <set>
#include <thread>
#include <vector>

#if defined(unix) || defined(__unix) || defined(__unix__)
#include <cerrno>
#include <pthread.h>
#include <sched.h>
#include <unistd.h>
#elif defined(_WIN32) || defined(_WIN64)
#ifndef WIN32_LEAN_AND_MEAN
#define WIN32_LEAN_AND_MEAN
#endif // !WIN32_LEAN_AND_MEAN
#ifndef NOMINMAX
#define NOMINMAX
#endif
#include <process.h>
#include <windows.h>
#endif

// include from qb
#include <qb/system/allocator/pipe.h>
#include <qb/system/container/unordered_map.h>
#include <qb/system/event/router.h>
#include <qb/system/lockfree/mpsc.h>
#include <qb/system/timestamp.h>
#include "Actor.h"
#include "Event.h"
#include "ICallback.h"
#include "Main.h"
#include "Pipe.h"

namespace qb {

<<<<<<< HEAD
    class VirtualCore {
        thread_local static VirtualCore *_handler;
        static ServiceId _nb_service;
        static std::unordered_map<TypeId, ServiceId> &getServices() {
            static std::unordered_map<TypeId , ServiceId> service_ids;
            return service_ids;
        }

        enum Error : uint64_t {
            BadInit = (1 << 9),
            NoActor = (1 << 10),
            BadActorInit = (1 << 11),
            ExceptionThrown = (1 << 12)
        };

        friend class Actor;
        friend class Main;
        ////////////
        constexpr static const uint64_t MaxRingEvents = ((std::numeric_limits<uint16_t>::max)() + 1) / QB_LOCKFREE_CACHELINE_BYTES * 4;
        // Types
        using MPSCBuffer = Main::MPSCBuffer;
        using EventBuffer = std::array<CacheLine, MaxRingEvents>;
        using ActorMap = std::unordered_map<uint32_t, Actor *>;
        using CallbackMap = std::unordered_map<uint32_t, ICallback *>; // TODO: try to transform in std::vector
        using PipeMap = std::unordered_map<uint32_t, Pipe>;
        using RemoveActorList = std::unordered_set<uint32_t>;
        using AvailableIdList = std::unordered_set<ServiceId>;

        class IRegisteredEventBase {
        public:
            virtual ~IRegisteredEventBase() noexcept {}
            virtual uint32_t id() const noexcept = 0;
        };

        class IEventhandler {
        public:
            virtual ~IEventhandler() noexcept {}
            virtual void invoke(Event *data) const = 0;
            virtual void registerEvent(IRegisteredEventBase *iRegisteredEvent) noexcept = 0;
            virtual void unregisterEvent(ActorId const id) noexcept = 0;
        };

        template<typename _Event>
        class EventHandler : public IEventhandler {
            friend VirtualCore;

            class IRegisteredEvent : public IRegisteredEventBase {
            public:
                virtual ~IRegisteredEvent() noexcept {}
                virtual void invoke(_Event &data) const = 0;
                virtual uint32_t id() const noexcept = 0;
            };

            template<typename _Actor>
            class RegisteredEvent : public IRegisteredEvent {
                _Actor &_actor;
            public:
                explicit RegisteredEvent(_Actor &actor) noexcept
                        : _actor(actor) {}

                virtual void invoke(_Event &event) const override final {
                    if (likely(_actor.isAlive()))
                        _actor.on(event);
                }

                virtual uint32_t id() const noexcept override final {
                    return _actor.id();
                }
            };

            std::unordered_map<uint32_t, IRegisteredEvent *> _registered_events;

            EventHandler() = default;
            ~EventHandler() noexcept {
                for (auto revent : _registered_events)
                    delete revent.second;
            }

            virtual void invoke(Event *data) const override final {
                auto &event = *reinterpret_cast<_Event *>(data);

                event.state[0] = 0;
                if (event.dest.isBroadcast()) {
                    for (const auto registered_event : _registered_events) {
                        registered_event.second->invoke(event);
                    }
                } else {
                    const auto it = _registered_events.find(event.dest);
                    if (likely(it != _registered_events.cend()))
                        it->second->invoke(event);
                    else {
                        LOG_WARN("Failed Event"
                                         << " [Source](" << event.source << ")"
                                         << " [Dest](" << event.dest << ") NOT FOUND");
                    }
                }

                if (!event.state[0])
                    event.~_Event();
            }

            virtual void registerEvent(IRegisteredEventBase *ievent) noexcept override final {
                auto it = _registered_events.find(ievent->id());
                if (it != _registered_events.end())
                    unregisterEvent(ievent->id());
                _registered_events.insert({ievent->id(), static_cast<IRegisteredEvent *>(ievent)});
            }
            virtual void unregisterEvent(ActorId const id) noexcept override final {
                auto it = _registered_events.find(id);
                if (it != _registered_events.end()) {
                    delete it->second;
                    _registered_events.erase(it);
                }
            }
        };

        using EventMap = std::unordered_map<uint32_t, IEventhandler *>;

        //!Types
    private:
        // Members
        const CoreId   _index;
        Main           &_engine;
        MPSCBuffer     &_mail_box;
        AvailableIdList _ids;
        ActorMap        _actors;
        EventMap        _event_map;
        CallbackMap     _actor_callbacks;
        RemoveActorList _actor_to_remove;
        PipeMap         _pipes;
        EventBuffer     _event_buffer;
        uint64_t        _nanotimer;
        // !Members

        VirtualCore() = delete;
        VirtualCore(CoreId const id, Main &engine) noexcept;
		~VirtualCore() noexcept;

        ActorId __generate_id__() noexcept;

        // Event Management
        template<typename _Event, typename _Actor>
        void registerEvent(_Actor &actor) noexcept;
        template<typename _Event, typename _Actor>
        void unregisterEvent(_Actor &actor) noexcept;
        void unregisterEvents(ActorId const id) noexcept;
        Pipe &__getPipe__(uint32_t core) noexcept;
        void __receive_events__(CacheLine *buffer, std::size_t const nb_events);
        void __receive__();
        void __flush__() noexcept;
        bool __flush_all__() noexcept;
        //!Event Management

        // Workflow
        void __init__();
        void __init__actors__() const;
        bool __wait__all__cores__ready() noexcept;
        void __workflow__();
        //!Workflow

        // Actor Management
        ActorId initActor(Actor &actor, bool const is_service, bool const doInit) noexcept;
        ActorId appendActor(Actor &actor, bool const is_service, bool const doInit = false) noexcept;
        void removeActor(ActorId const id) noexcept;

        //!Actor Management

        void start();
        void join();

    private:
        template<typename _Actor, typename ..._Init>
        _Actor *addReferencedActor(_Init &&...init) noexcept;
        void killActor(ActorId const id) noexcept;

        template <typename _Actor>
        void registerCallback(_Actor &actor) noexcept;
        void unregisterCallback(ActorId const id) noexcept;

    private:
        // Event Api
        ProxyPipe getProxyPipe(ActorId const dest, ActorId const source) noexcept;
        bool try_send(Event const &event) const noexcept;
        void send(Event const &event) noexcept;
        Event &push(Event const &event) noexcept;
        void reply(Event &event) noexcept;
        void forward(ActorId const dest, Event &event) noexcept;

        template <typename T>
        inline void fill_event(T &data, ActorId const dest, ActorId const source) const noexcept;
        template<typename T, typename ..._Init>
        void send(ActorId const dest, ActorId const source, _Init &&...init) noexcept;
        template<typename T, typename ..._Init>
        void broadcast(ActorId const source, _Init &&...init) noexcept;
        template<typename T, typename ..._Init>
        T &push(ActorId const dest, ActorId const source, _Init &&...init) noexcept;
        //!Event Api

    public:
        CoreId getIndex() const noexcept;
        uint64_t time() noexcept;
=======
/*!
 * @class VirtualCore
 * @ingroup Engine
 * @brief Manages a virtual processing core (worker thread) in the actor system.
 * @details
 * A VirtualCore is responsible for executing actors assigned to it. It runs an
 * event loop that processes incoming events for its actors, manages actor lifecycles
 * (initialization, termination), and handles inter-core communication by dispatching
 * events to and from other VirtualCores via mailboxes.
 * Each VirtualCore typically runs in its own dedicated thread.
 */
class VirtualCore {
    thread_local static VirtualCore *_handler;
    static ServiceId                 _nb_service;
    static qb::unordered_map<TypeId, ServiceId> &
    getServices() {
        static qb::unordered_map<TypeId, ServiceId> service_ids;
        return service_ids;
    }

public:
    /*!
     * @enum Error
     * @ingroup Engine
     * @brief Error codes for virtual core operations and states.
     *        These flags can be combined to represent multiple error conditions.
     */
    enum Error : uint64_t {
        BadInit         = (1u << 9u),  ///< General initialization error for the VirtualCore.
        NoActor         = (1u << 10u), ///< An expected actor was not found or couldn't be processed.
        BadActorInit    = (1u << 11u), ///< An actor's `onInit()` method returned false or threw an exception.
        ExceptionThrown = (1u << 12u)  ///< An unhandled exception occurred during VirtualCore execution (e.g., in an actor event handler).
>>>>>>> 4afff85e
    };

private:
    friend class Actor;
    friend class Service;
    friend class CoreInitializer;
    friend class Main;
    ////////////
    constexpr static const uint64_t MaxRingEvents =
        ((std::numeric_limits<uint16_t>::max)() + 1) / QB_LOCKFREE_EVENT_BUCKET_BYTES;
    // Types
    using Mailbox         = SharedCoreCommunication::Mailbox;
    using EventBuffer     = std::array<EventBucket, MaxRingEvents>;
    using ActorMap        = qb::unordered_map<ActorId, Actor *>;
    using CallbackMap     = qb::unordered_map<ActorId, ICallback *>;
    using PipeMap         = std::vector<VirtualPipe>;
    using RemoveActorList = qb::unordered_set<ActorId>;
    using AvailableIdList = std::set<ServiceId>;

    //! Types

private:
    // Members
    const CoreId             _index;
    const CoreId             _resolved_index;
    SharedCoreCommunication &_engine;
    // event reception
    Mailbox                     &_mail_box;
    std::unique_ptr<EventBuffer> _event_buffer;
    router::memh<Event>          _router;
    // event flush
    PipeMap                      _pipes;
    VirtualPipe                 &_mono_pipe_swap;
    std::unique_ptr<VirtualPipe> _mono_pipe;
    // actors management
    AvailableIdList _ids;
    ActorMap        _actors;
    CallbackMap     _actor_callbacks;
    RemoveActorList _actor_to_remove;
    // --- loop

    struct {
        uint64_t _sleep_count        = 0;
        uint64_t _nb_event_io        = 0;
        uint64_t _nb_event_received  = 0;
        uint64_t _nb_bucket_received = 0;
        uint64_t _nb_event_sent_try  = 0;
        uint64_t _nb_event_sent      = 0;
        uint64_t _nb_bucket_sent     = 0;
        uint64_t _nanotimer          = 0;
        //
        inline void
        reset() {
            //*this = {};
            *this = {((_sleep_count + _nb_event_sent + _nb_event_received +
                       _nb_event_io + _nb_event_sent_try))};
        }
        //
    } _metrics;
    // !Members

    VirtualCore(CoreId id, SharedCoreCommunication &engine) noexcept;
    ~VirtualCore() noexcept;

    /*!
     * @brief Generate a new actor ID
     * @return Newly generated actor ID for use within this core
     */
    [[nodiscard]] ActorId __generate_id__() noexcept;

    // Event Management
    template <typename _Event, typename _Actor>
    void registerEvent(_Actor &actor) noexcept;
    template <typename _Event, typename _Actor>
    void unregisterEvent(_Actor &actor) noexcept;
    void unregisterEvents(ActorId id) noexcept;
    /*!
     * @brief Get or create a pipe to a specific core
     * @param core Target core ID
     * @return Reference to the virtual pipe for communication with the target core
     */
    [[nodiscard]] VirtualPipe &__getPipe__(CoreId core) noexcept;
    void __receive_events__(EventBucket *buffer, std::size_t nb_events);
    void __receive__();
    bool __flush_all__() noexcept;
    //! Event Management

    // Workflow
    bool __init__(CoreIdSet const &cores);
    bool __init__actors__() const;
    void __workflow__();
    //! Workflow

    // Actor Management
    /*!
     * @brief Initialize a new actor
     * @param actor Actor to initialize
     * @param doInit Whether to call the actor's init method
     * @return ID of the initialized actor or Invalid ID if initialization failed
     */
    [[nodiscard]] ActorId initActor(Actor &actor, bool doInit) noexcept;
    /*!
     * @brief Add an actor to the core
     * @param actor Actor to add
     * @param doInit Whether to call the actor's init method
     * @return ID of the added actor or Invalid ID if addition failed
     */
    [[nodiscard]] ActorId appendActor(Actor &actor, bool doInit = false) noexcept;
    void                  removeActor(ActorId id) noexcept;
    //! Actor Management

private:
    /*!
     * @brief Create and add a new actor to this core
     * @tparam _Actor Type of actor to create
     * @tparam _Init Types of initialization parameters
     * @param init Parameters for actor initialization
     * @return Pointer to the newly created actor or nullptr if creation failed
     */
    template <typename _Actor, typename... _Init>
    [[nodiscard]] _Actor *addReferencedActor(_Init &&...init) noexcept;
    /*!
     * @brief Get a service actor of specified type
     * @tparam _ServiceActor Type of service actor to get
     * @return Pointer to the service actor or nullptr if not found
     */
    template <typename _ServiceActor>
    [[nodiscard]] _ServiceActor *getService() const noexcept;

    void killActor(ActorId id) noexcept;

    template <typename _Actor>
    void registerCallback(_Actor &actor) noexcept;
    void __unregisterCallback(ActorId id) noexcept;
    void unregisterCallback(ActorId id) noexcept;

private:
    // Event Api
    /*!
     * @brief Get a proxy pipe between two actors
     * @param dest Destination actor ID
     * @param source Source actor ID
     * @return Pipe connecting the source and destination actors
     */
    [[nodiscard]] Pipe getProxyPipe(ActorId dest, ActorId source) noexcept;
    /*!
     * @brief Attempt to send an event immediately
     * @param event Event to send
     * @return true if the event was sent successfully, false otherwise
     */
    [[nodiscard]] bool try_send(Event const &event) const noexcept;
    void               send(Event const &event) noexcept;
    /*!
     * @brief Push an event to the event queue
     * @param event Event to push
     * @return Reference to the pushed event in the queue
     */
    Event &push(Event const &event) noexcept;
    void   reply(Event &event) noexcept;
    void   forward(ActorId dest, Event &event) noexcept;

    template <typename T>
    static inline void fill_event(T &data, ActorId dest, ActorId source) noexcept;
    template <typename T, typename... _Init>
    void send(ActorId dest, ActorId source, _Init &&...init) noexcept;
    template <typename T, typename... _Init>
    void broadcast(ActorId source, _Init &&...init) noexcept;
    /*!
     * @brief Build and push an event to the event queue
     * @tparam T Type of event to create
     * @tparam _Init Types of initialization parameters
     * @param dest Destination actor ID
     * @param source Source actor ID
     * @param init Parameters for event initialization
     * @return Reference to the created and pushed event
     */
    template <typename T, typename... _Init>
    T &push(ActorId dest, ActorId source, _Init &&...init) noexcept;
    //! Event Api

public:
    VirtualCore() = delete;

    /*!
     * @brief Get the core's index.
     * @ingroup Engine
     * @return `CoreId` (unsigned short) representing the unique index of this VirtualCore.
     * @details This ID is assigned during engine initialization and is used in `ActorId` construction.
     */
    [[nodiscard]] CoreId getIndex() const noexcept;

    /*!
     * @brief Get the set of cores this VirtualCore is configured to communicate with.
     * @ingroup Engine
     * @return Const reference to a `CoreIdSet`.
     * @details This set typically includes all other VirtualCores in the system, allowing
     *          this core to send events to actors on those cores.
     */
    [[nodiscard]] const CoreIdSet &getCoreSet() const noexcept;

    /*!
     * @brief Get the current cached time for this VirtualCore's processing loop.
     * @ingroup Engine
     * @return `uint64_t` timestamp in nanoseconds since epoch.
     * @details
     * This timestamp is updated once at the beginning of each iteration of the VirtualCore's
     * main processing loop. All actors running on this core during that single iteration
     * will see the same value when calling `Actor::time()` (which internally calls this).
     * This is optimized for performance within a loop iteration but means it does not update
     * with true nanosecond precision *during* a single actor's event handling.
     * For a continuously updating high-precision clock, use `qb::NanoTimestamp()`.
     */
    [[nodiscard]] uint64_t time() const noexcept;
};
#ifdef QB_LOGGER
qb::io::log::stream &operator<<(qb::io::log::stream &os, qb::VirtualCore const &core);
#endif
std::ostream &operator<<(std::ostream &os, qb::VirtualCore const &core);

} // namespace qb
#endif // QB_CORE_H<|MERGE_RESOLUTION|>--- conflicted
+++ resolved
@@ -61,209 +61,6 @@
 
 namespace qb {
 
-<<<<<<< HEAD
-    class VirtualCore {
-        thread_local static VirtualCore *_handler;
-        static ServiceId _nb_service;
-        static std::unordered_map<TypeId, ServiceId> &getServices() {
-            static std::unordered_map<TypeId , ServiceId> service_ids;
-            return service_ids;
-        }
-
-        enum Error : uint64_t {
-            BadInit = (1 << 9),
-            NoActor = (1 << 10),
-            BadActorInit = (1 << 11),
-            ExceptionThrown = (1 << 12)
-        };
-
-        friend class Actor;
-        friend class Main;
-        ////////////
-        constexpr static const uint64_t MaxRingEvents = ((std::numeric_limits<uint16_t>::max)() + 1) / QB_LOCKFREE_CACHELINE_BYTES * 4;
-        // Types
-        using MPSCBuffer = Main::MPSCBuffer;
-        using EventBuffer = std::array<CacheLine, MaxRingEvents>;
-        using ActorMap = std::unordered_map<uint32_t, Actor *>;
-        using CallbackMap = std::unordered_map<uint32_t, ICallback *>; // TODO: try to transform in std::vector
-        using PipeMap = std::unordered_map<uint32_t, Pipe>;
-        using RemoveActorList = std::unordered_set<uint32_t>;
-        using AvailableIdList = std::unordered_set<ServiceId>;
-
-        class IRegisteredEventBase {
-        public:
-            virtual ~IRegisteredEventBase() noexcept {}
-            virtual uint32_t id() const noexcept = 0;
-        };
-
-        class IEventhandler {
-        public:
-            virtual ~IEventhandler() noexcept {}
-            virtual void invoke(Event *data) const = 0;
-            virtual void registerEvent(IRegisteredEventBase *iRegisteredEvent) noexcept = 0;
-            virtual void unregisterEvent(ActorId const id) noexcept = 0;
-        };
-
-        template<typename _Event>
-        class EventHandler : public IEventhandler {
-            friend VirtualCore;
-
-            class IRegisteredEvent : public IRegisteredEventBase {
-            public:
-                virtual ~IRegisteredEvent() noexcept {}
-                virtual void invoke(_Event &data) const = 0;
-                virtual uint32_t id() const noexcept = 0;
-            };
-
-            template<typename _Actor>
-            class RegisteredEvent : public IRegisteredEvent {
-                _Actor &_actor;
-            public:
-                explicit RegisteredEvent(_Actor &actor) noexcept
-                        : _actor(actor) {}
-
-                virtual void invoke(_Event &event) const override final {
-                    if (likely(_actor.isAlive()))
-                        _actor.on(event);
-                }
-
-                virtual uint32_t id() const noexcept override final {
-                    return _actor.id();
-                }
-            };
-
-            std::unordered_map<uint32_t, IRegisteredEvent *> _registered_events;
-
-            EventHandler() = default;
-            ~EventHandler() noexcept {
-                for (auto revent : _registered_events)
-                    delete revent.second;
-            }
-
-            virtual void invoke(Event *data) const override final {
-                auto &event = *reinterpret_cast<_Event *>(data);
-
-                event.state[0] = 0;
-                if (event.dest.isBroadcast()) {
-                    for (const auto registered_event : _registered_events) {
-                        registered_event.second->invoke(event);
-                    }
-                } else {
-                    const auto it = _registered_events.find(event.dest);
-                    if (likely(it != _registered_events.cend()))
-                        it->second->invoke(event);
-                    else {
-                        LOG_WARN("Failed Event"
-                                         << " [Source](" << event.source << ")"
-                                         << " [Dest](" << event.dest << ") NOT FOUND");
-                    }
-                }
-
-                if (!event.state[0])
-                    event.~_Event();
-            }
-
-            virtual void registerEvent(IRegisteredEventBase *ievent) noexcept override final {
-                auto it = _registered_events.find(ievent->id());
-                if (it != _registered_events.end())
-                    unregisterEvent(ievent->id());
-                _registered_events.insert({ievent->id(), static_cast<IRegisteredEvent *>(ievent)});
-            }
-            virtual void unregisterEvent(ActorId const id) noexcept override final {
-                auto it = _registered_events.find(id);
-                if (it != _registered_events.end()) {
-                    delete it->second;
-                    _registered_events.erase(it);
-                }
-            }
-        };
-
-        using EventMap = std::unordered_map<uint32_t, IEventhandler *>;
-
-        //!Types
-    private:
-        // Members
-        const CoreId   _index;
-        Main           &_engine;
-        MPSCBuffer     &_mail_box;
-        AvailableIdList _ids;
-        ActorMap        _actors;
-        EventMap        _event_map;
-        CallbackMap     _actor_callbacks;
-        RemoveActorList _actor_to_remove;
-        PipeMap         _pipes;
-        EventBuffer     _event_buffer;
-        uint64_t        _nanotimer;
-        // !Members
-
-        VirtualCore() = delete;
-        VirtualCore(CoreId const id, Main &engine) noexcept;
-		~VirtualCore() noexcept;
-
-        ActorId __generate_id__() noexcept;
-
-        // Event Management
-        template<typename _Event, typename _Actor>
-        void registerEvent(_Actor &actor) noexcept;
-        template<typename _Event, typename _Actor>
-        void unregisterEvent(_Actor &actor) noexcept;
-        void unregisterEvents(ActorId const id) noexcept;
-        Pipe &__getPipe__(uint32_t core) noexcept;
-        void __receive_events__(CacheLine *buffer, std::size_t const nb_events);
-        void __receive__();
-        void __flush__() noexcept;
-        bool __flush_all__() noexcept;
-        //!Event Management
-
-        // Workflow
-        void __init__();
-        void __init__actors__() const;
-        bool __wait__all__cores__ready() noexcept;
-        void __workflow__();
-        //!Workflow
-
-        // Actor Management
-        ActorId initActor(Actor &actor, bool const is_service, bool const doInit) noexcept;
-        ActorId appendActor(Actor &actor, bool const is_service, bool const doInit = false) noexcept;
-        void removeActor(ActorId const id) noexcept;
-
-        //!Actor Management
-
-        void start();
-        void join();
-
-    private:
-        template<typename _Actor, typename ..._Init>
-        _Actor *addReferencedActor(_Init &&...init) noexcept;
-        void killActor(ActorId const id) noexcept;
-
-        template <typename _Actor>
-        void registerCallback(_Actor &actor) noexcept;
-        void unregisterCallback(ActorId const id) noexcept;
-
-    private:
-        // Event Api
-        ProxyPipe getProxyPipe(ActorId const dest, ActorId const source) noexcept;
-        bool try_send(Event const &event) const noexcept;
-        void send(Event const &event) noexcept;
-        Event &push(Event const &event) noexcept;
-        void reply(Event &event) noexcept;
-        void forward(ActorId const dest, Event &event) noexcept;
-
-        template <typename T>
-        inline void fill_event(T &data, ActorId const dest, ActorId const source) const noexcept;
-        template<typename T, typename ..._Init>
-        void send(ActorId const dest, ActorId const source, _Init &&...init) noexcept;
-        template<typename T, typename ..._Init>
-        void broadcast(ActorId const source, _Init &&...init) noexcept;
-        template<typename T, typename ..._Init>
-        T &push(ActorId const dest, ActorId const source, _Init &&...init) noexcept;
-        //!Event Api
-
-    public:
-        CoreId getIndex() const noexcept;
-        uint64_t time() noexcept;
-=======
 /*!
  * @class VirtualCore
  * @ingroup Engine
@@ -296,7 +93,6 @@
         NoActor         = (1u << 10u), ///< An expected actor was not found or couldn't be processed.
         BadActorInit    = (1u << 11u), ///< An actor's `onInit()` method returned false or threw an exception.
         ExceptionThrown = (1u << 12u)  ///< An unhandled exception occurred during VirtualCore execution (e.g., in an actor event handler).
->>>>>>> 4afff85e
     };
 
 private:
