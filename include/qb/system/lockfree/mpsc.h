/**
 * @file qb/system/lockfree/mpsc.h
 * @brief Multiple-Producer Single-Consumer lockfree queue
 *
 * This file provides lockfree queue implementations that allow multiple producer
 * threads to safely enqueue items while a single consumer thread dequeues them,
 * all without using locks. These data structures are optimized for high-throughput
 * concurrent systems where multiple threads need to communicate with a single
 * processing thread.
 *
 * @author qb - C++ Actor Framework
 * @copyright Copyright (c) 2011-2025 qb - isndev (cpp.actor)
 * Licensed under the Apache License, Version 2.0 (the "License");
 * you may not use this file except in compliance with the License.
 * You may obtain a copy of the License at
 *
 *         http://www.apache.org/licenses/LICENSE-2.0
 *
 * Unless required by applicable law or agreed to in writing, software
 * distributed under the License is distributed on an "AS IS" BASIS,
 * WITHOUT WARRANTIES OR CONDITIONS OF ANY KIND, either express or implied.
 * See the License for the specific language governing permissions and
 * limitations under the License.
 * @ingroup LockFree
 */

#ifndef QB_LOCKFREE_MPSC_H
#define QB_LOCKFREE_MPSC_H
<<<<<<< HEAD
# include <mutex>
# include <chrono>
# include "spsc.h"
# include "spinlock.h"

namespace qb {
    namespace lockfree {
        namespace mpsc {

            using Clock = std::chrono::high_resolution_clock;
            using Nanoseconds = std::chrono::nanoseconds;

            template<typename T, std::size_t max_size, size_t nb_producer = 0>
            class ringbuffer
                    : public nocopy {
                typedef std::size_t size_t;
                struct Producer
                {
                    constexpr static const int padding_size = QB_LOCKFREE_CACHELINE_BYTES - sizeof(SpinLock);
                    SpinLock lock;
                    char padding1[padding_size];
                    spsc::ringbuffer<T, max_size> _ringbuffer;
                };

                std::array<Producer, nb_producer> _producers;

            public:
                template <size_t _Index>
                bool enqueue(T const &t) {
                    return _producers[_Index]._ringbuffer.enqueue(t);
                }

                template <size_t _Index, bool _All = true>
                size_t enqueue(T const *t, size_t const size) {
                    return _producers[_Index]._ringbuffer.enqueue(t, size);
                }

                bool enqueue(size_t const index, T const &t) {
                    return _producers[index]._ringbuffer.enqueue(t);
                }

                template <bool _All = true>
                size_t enqueue(size_t const index, T const *t, size_t const size) {
                    return _producers[index]._ringbuffer.template enqueue<_All>(t, size);
                }

                size_t enqueue(T const &t) {
                    const size_t index = Clock::now().time_since_epoch().count() % nb_producer;
                    std::lock_guard<SpinLock> lock(_producers[index].lock);
                    return _producers[index]._ringbuffer.enqueue(t);
                }

                template <bool _All = true>
                size_t enqueue(T const *t, size_t const size) {
                    const size_t index = Clock::now().time_since_epoch().count() % nb_producer;
                    std::lock_guard<SpinLock> lock(_producers[index].lock);
                    return _producers[index]._ringbuffer.template enqueue<_All>(t, size);
                }

                size_t dequeue(T *ret, size_t size) {
                    const size_t save_size = size;
                    for (auto &producer : _producers) {
                        size -= producer._ringbuffer.dequeue(ret, size);
                        if (!size)
                            break;
                    }
                    return save_size - size;
                }

                template <typename Func>
                size_t dequeue(Func const &func, T *ret, size_t const size) {
                    size_t nb_consume = 0;
                    for (auto &producer : _producers) {
                        nb_consume += producer._ringbuffer.dequeue(func, ret, size);
                    }
                    return nb_consume;
                }
            };

            template<typename T, std::size_t max_size>
            class ringbuffer<T, max_size, 0>
                    : public nocopy {
                typedef std::size_t size_t;
                struct Producer
                {
                    constexpr static const int padding_size = QB_LOCKFREE_CACHELINE_BYTES - sizeof(SpinLock);
                    SpinLock lock;
                    char padding1[padding_size];
                    spsc::ringbuffer<T, max_size> _ringbuffer;
                };

                std::unique_ptr<Producer> _producers;
                const std::size_t _nb_producer;
            public:
                ringbuffer() = delete;
                ringbuffer(std::size_t const nb_producer)
                        : _producers(new Producer[nb_producer])
                        , _nb_producer(nb_producer)
                {}

                template <size_t _Index>
                bool enqueue(T const &t) {
                    return _producers.get()[_Index]._ringbuffer.enqueue(t);
                }

                template <size_t _Index, bool _All = true>
                size_t enqueue(T const *t, size_t const size) {
                    return _producers.get()[_Index]._ringbuffer.enqueue<_All>(t, size);
                }

                bool enqueue(size_t const index, T const &t) {
                    return _producers.get()[index].enqueue(t);
                }

                template <bool _All = true>
                size_t enqueue(size_t const index, T const *t, size_t const size) {
                    return _producers.get()[index]._ringbuffer. template enqueue<_All>(t, size);
                }

                size_t enqueue(T const &t) {
                    const size_t index = Clock::now().time_since_epoch().count() % _nb_producer;
                    std::lock_guard<SpinLock> lock(_producers.get()[index].lock);
                    return _producers.get()[index]._ringbuffer.enqueue(t);
                }

                template <bool _All = true>
                size_t enqueue(T const *t, size_t const size) {
                    const size_t index = Clock::now().time_since_epoch().count() % _nb_producer;
                    std::lock_guard<SpinLock> lock(_producers.get()[index].lock);
                    return _producers.get()[index]._ringbuffer.template enqueue<_All>(t, size);
                }

                size_t dequeue(T *ret, size_t size) {
                    const size_t save_size = size;
                    for (size_t i = 0; i < _nb_producer; ++i) {
                        size -= _producers.get()[i]._ringbuffer.dequeue(ret, size);
                        if (!size)
                            break;
                    }
                    return save_size - size;
                }

                template <typename Func>
                size_t dequeue(Func const &func, T *ret, size_t const size) {
                    size_t nb_consume = 0;
                    for (size_t i = 0; i < _nb_producer; ++i) {
                        nb_consume += _producers.get()[i]._ringbuffer.dequeue(func, ret, size);
                    }
                    return nb_consume;
                }
            };

        } /* namespace mpsc */
    } /* namespace lockfree */
} /* namespace qb */

#endif //QB_LOCKFREE_MPSC_H
=======
#include <chrono>
#include <mutex>
#include "spinlock.h"
#include "spsc.h"

namespace qb::lockfree::mpsc {

/**
 * @brief High-resolution clock type used for distribution of producer indexes
 */
using Clock = std::chrono::high_resolution_clock;

/**
 * @brief Nanosecond duration type used for time measurements
 */
using Nanoseconds = std::chrono::nanoseconds;

/**
 * @brief Multi-Producer Single-Consumer ring buffer with fixed number of producers
 *
 * This implementation provides a lock-free MPSC ring buffer with a compile-time
 * fixed number of producers. Each producer has its own dedicated SPSC ring buffer,
 * eliminating contention between producers.
 *
 * @tparam T The type of elements stored in the buffer
 * @tparam max_size The maximum capacity per producer buffer
 * @tparam nb_producer The number of producers (fixed at compile time)
 */
template <typename T, std::size_t max_size, size_t nb_producer = 0>
class ringbuffer : public nocopy {
    typedef std::size_t size_t;

    /**
     * @brief Producer data structure containing a lock and dedicated ring buffer
     *
     * Each producer has its own SPSC ring buffer and a lock to protect it when needed.
     * Cache line padding is used to avoid false sharing between producers.
     */
    struct Producer {
        constexpr static const int padding_size =
            QB_LOCKFREE_CACHELINE_BYTES - sizeof(SpinLock);
        SpinLock lock;                     ///< Lock for this producer
        char     padding1[padding_size]{}; ///< Padding to avoid false sharing
        spsc::ringbuffer<T, max_size>
            _ringbuffer; ///< The producer's dedicated ring buffer
    };

    std::array<Producer, nb_producer> _producers; ///< Array of producer structures

public:
    /**
     * @brief Enqueue an item using a compile-time producer index
     *
     * @tparam _Index The compile-time index of the producer
     * @param t The item to enqueue
     * @return true if the item was successfully enqueued, false if the buffer was full
     */
    template <size_t _Index>
    bool
    enqueue(T const &t) {
        return _producers[_Index]._ringbuffer.enqueue(t);
    }

    /**
     * @brief Enqueue multiple items using a compile-time producer index
     *
     * @tparam _Index The compile-time index of the producer
     * @tparam _All If true, requires all items to be enqueued or none
     * @param t Array of items to enqueue
     * @param size Number of items to enqueue
     * @return The number of items successfully enqueued
     */
    template <size_t _Index, bool _All = true>
    size_t
    enqueue(T const *t, size_t const size) {
        return _producers[_Index]._ringbuffer.enqueue(t, size);
    }

    /**
     * @brief Enqueue an item using a runtime producer index
     *
     * @param index The runtime index of the producer
     * @param t The item to enqueue
     * @return true if the item was successfully enqueued, false if the buffer was full
     */
    bool
    enqueue(size_t const index, T const &t) {
        return _producers[index]._ringbuffer.enqueue(t);
    }

    /**
     * @brief Enqueue multiple items using a runtime producer index
     *
     * @tparam _All If true, requires all items to be enqueued or none
     * @param index The runtime index of the producer
     * @param t Array of items to enqueue
     * @param size Number of items to enqueue
     * @return The number of items successfully enqueued
     */
    template <bool _All = true>
    size_t
    enqueue(size_t const index, T const *t, size_t const size) {
        return _producers[index]._ringbuffer.template enqueue<_All>(t, size);
    }

    /**
     * @brief Enqueue an item using a random producer index
     *
     * This method automatically selects a producer based on the current time,
     * providing load balancing across producers.
     *
     * @param t The item to enqueue
     * @return true if the item was successfully enqueued, false if the buffer was full
     */
    size_t
    enqueue(T const &t) {
        const size_t index = Clock::now().time_since_epoch().count() % nb_producer;
        std::lock_guard<SpinLock> lock(_producers[index].lock);
        return _producers[index]._ringbuffer.enqueue(t);
    }

    /**
     * @brief Enqueue multiple items using a random producer index
     *
     * This method automatically selects a producer based on the current time,
     * providing load balancing across producers.
     *
     * @tparam _All If true, requires all items to be enqueued or none
     * @param t Array of items to enqueue
     * @param size Number of items to enqueue
     * @return The number of items successfully enqueued
     */
    template <bool _All = true>
    size_t
    enqueue(T const *t, size_t const size) {
        const size_t index = Clock::now().time_since_epoch().count() % nb_producer;
        std::lock_guard<SpinLock> lock(_producers[index].lock);
        return _producers[index]._ringbuffer.template enqueue<_All>(t, size);
    }

    /**
     * @brief Dequeue multiple items from all producers
     *
     * This method tries to dequeue items from all producers' buffers until
     * either the requested number of items is dequeued or all buffers are empty.
     *
     * @param ret Array to store the dequeued items
     * @param size Maximum number of items to dequeue
     * @return The number of items successfully dequeued
     */
    size_t
    dequeue(T *ret, size_t size) {
        const size_t save_size = size;
        for (auto &producer : _producers) {
            size -= producer._ringbuffer.dequeue(ret, size);
            if (!size)
                break;
        }
        return save_size - size;
    }

    /**
     * @brief Dequeue multiple items with a function to process each item
     *
     * @tparam Func Type of the function to process dequeued items
     * @param func Function to process each dequeued item
     * @param ret Array to store the dequeued items
     * @param size Maximum number of items to dequeue
     * @return The number of items successfully dequeued and processed
     */
    template <typename Func>
    size_t
    dequeue(Func const &func, T *ret, size_t const size) {
        size_t nb_consume = 0;
        for (auto &producer : _producers) {
            nb_consume += producer._ringbuffer.dequeue(func, ret, size);
        }
        return nb_consume;
    }

    /**
     * @brief Process all available items from all producers
     *
     * @tparam Func Type of the function to process dequeued items
     * @param func Function to process each dequeued item
     * @return The number of items successfully processed
     */
    template <typename Func>
    size_t
    consume_all(Func const &func) {
        size_t nb_consume = 0;
        for (auto &producer : _producers) {
            nb_consume += producer._ringbuffer.consume_all(func);
        }
        return nb_consume;
    }

    /**
     * @brief Get direct access to a specific producer's ring buffer
     *
     * @param index The index of the producer
     * @return Reference to the producer's ring buffer
     */
    auto &
    ringOf(size_t const index) {
        return _producers[index]._ringbuffer;
    }
};

/**
 * @brief Multi-Producer Single-Consumer ring buffer with runtime-determined number of
 * producers
 *
 * This specialization provides a MPSC ring buffer with a runtime-determined
 * number of producers specified during construction.
 *
 * @tparam T The type of elements stored in the buffer
 * @tparam max_size The maximum capacity per producer buffer
 */
template <typename T, std::size_t max_size>
class ringbuffer<T, max_size, 0> : public nocopy {
    typedef std::size_t size_t;

    /**
     * @brief Producer data structure containing a lock and dedicated ring buffer
     *
     * Each producer has its own SPSC ring buffer and a lock to protect it when needed.
     * Cache line padding is used to avoid false sharing between producers.
     */
    struct Producer {
        constexpr static const int padding_size =
            QB_LOCKFREE_CACHELINE_BYTES - sizeof(SpinLock);
        SpinLock lock;                     ///< Lock for this producer
        char     padding1[padding_size]{}; ///< Padding to avoid false sharing
        spsc::ringbuffer<T, max_size>
            _ringbuffer; ///< The producer's dedicated ring buffer
    };

    std::vector<Producer> _producers;   ///< Vector of producer structures
    const std::size_t     _nb_producer; ///< Number of producers

public:
    /**
     * @brief Default constructor is deleted - must specify number of producers
     */
    ringbuffer() = delete;

    /**
     * @brief Constructor with runtime number of producers
     *
     * @param nb_producer The number of producers to create
     */
    explicit ringbuffer(std::size_t const nb_producer)
        : _producers(nb_producer)
        , _nb_producer(nb_producer) {}

    /**
     * @brief Enqueue an item using a compile-time producer index
     *
     * @tparam _Index The compile-time index of the producer
     * @param t The item to enqueue
     * @return true if the item was successfully enqueued, false if the buffer was full
     */
    template <size_t _Index>
    bool
    enqueue(T const &t) {
        return _producers[_Index]._ringbuffer.enqueue(t);
    }

    /**
     * @brief Enqueue multiple items using a compile-time producer index
     *
     * @tparam _Index The compile-time index of the producer
     * @tparam _All If true, requires all items to be enqueued or none
     * @param t Array of items to enqueue
     * @param size Number of items to enqueue
     * @return The number of items successfully enqueued
     */
    template <size_t _Index, bool _All = true>
    size_t
    enqueue(T const *t, size_t const size) {
        return _producers[_Index]._ringbuffer.template enqueue<_All>(t, size);
    }

    /**
     * @brief Enqueue an item using a runtime producer index
     *
     * @param index The runtime index of the producer
     * @param t The item to enqueue
     * @return true if the item was successfully enqueued, false if the buffer was full
     */
    bool
    enqueue(size_t const index, T const &t) {
        return _producers[index]._ringbuffer.enqueue(t);
    }

    /**
     * @brief Enqueue multiple items using a runtime producer index
     *
     * @tparam _All If true, requires all items to be enqueued or none
     * @param index The runtime index of the producer
     * @param t Array of items to enqueue
     * @param size Number of items to enqueue
     * @return The number of items successfully enqueued
     */
    template <bool _All = true>
    size_t
    enqueue(size_t const index, T const *t, size_t const size) {
        return _producers[index]._ringbuffer.template enqueue<_All>(t, size);
    }

    /**
     * @brief Enqueue an item using a random producer index
     *
     * This method automatically selects a producer based on the current time,
     * providing load balancing across producers.
     *
     * @param t The item to enqueue
     * @return true if the item was successfully enqueued, false if the buffer was full
     */
    size_t
    enqueue(T const &t) {
        const size_t index = Clock::now().time_since_epoch().count() % _nb_producer;
        std::lock_guard<SpinLock> lock(_producers[index].lock);
        return _producers[index]._ringbuffer.enqueue(t);
    }

    /**
     * @brief Enqueue multiple items using a random producer index
     *
     * This method automatically selects a producer based on the current time,
     * providing load balancing across producers.
     *
     * @tparam _All If true, requires all items to be enqueued or none
     * @param t Array of items to enqueue
     * @param size Number of items to enqueue
     * @return The number of items successfully enqueued
     */
    template <bool _All = true>
    size_t
    enqueue(T const *t, size_t const size) {
        const size_t index = Clock::now().time_since_epoch().count() % _nb_producer;
        std::lock_guard<SpinLock> lock(_producers[index].lock);
        return _producers[index]._ringbuffer.template enqueue<_All>(t, size);
    }

    /**
     * @brief Dequeue multiple items from all producers
     *
     * This method tries to dequeue items from all producers' buffers until
     * either the requested number of items is dequeued or all buffers are empty.
     *
     * @param ret Array to store the dequeued items
     * @param size Maximum number of items to dequeue
     * @return The number of items successfully dequeued
     */
    size_t
    dequeue(T *ret, size_t size) {
        const size_t save_size = size;
        for (size_t i = 0; i < _nb_producer; ++i) {
            size -= _producers[i]._ringbuffer.dequeue(ret, size);
            if (!size)
                break;
        }
        return save_size - size;
    }

    /**
     * @brief Dequeue multiple items with a function to process each item
     *
     * @tparam Func Type of the function to process dequeued items
     * @param func Function to process each dequeued item
     * @param ret Array to store the dequeued items
     * @param size Maximum number of items to dequeue
     * @return The number of items successfully dequeued and processed
     */
    template <typename Func>
    size_t
    dequeue(Func const &func, T *ret, size_t const size) {
        size_t nb_consume = 0;
        for (size_t i = 0; i < _nb_producer; ++i) {
            nb_consume += _producers[i]._ringbuffer.dequeue(func, ret, size);
        }
        return nb_consume;
    }

    /**
     * @brief Process all available items from all producers
     *
     * @tparam Func Type of the function to process dequeued items
     * @param func Function to process each dequeued item
     * @return The number of items successfully processed
     */
    template <typename Func>
    size_t
    consume_all(Func const &func) {
        size_t nb_consume = 0;
        for (size_t i = 0; i < _nb_producer; ++i) {
            nb_consume += _producers[i]._ringbuffer.consume_all(func);
        }
        return nb_consume;
    }

    /**
     * @brief Get direct access to a specific producer's ring buffer
     *
     * @param index The index of the producer
     * @return Reference to the producer's ring buffer
     */
    auto &
    ringOf(size_t const index) {
        return _producers[index]._ringbuffer;
    }
};

} // namespace qb::lockfree::mpsc

#endif // QB_LOCKFREE_MPSC_H
>>>>>>> 4afff85e
<|MERGE_RESOLUTION|>--- conflicted
+++ resolved
@@ -26,165 +26,6 @@
 
 #ifndef QB_LOCKFREE_MPSC_H
 #define QB_LOCKFREE_MPSC_H
-<<<<<<< HEAD
-# include <mutex>
-# include <chrono>
-# include "spsc.h"
-# include "spinlock.h"
-
-namespace qb {
-    namespace lockfree {
-        namespace mpsc {
-
-            using Clock = std::chrono::high_resolution_clock;
-            using Nanoseconds = std::chrono::nanoseconds;
-
-            template<typename T, std::size_t max_size, size_t nb_producer = 0>
-            class ringbuffer
-                    : public nocopy {
-                typedef std::size_t size_t;
-                struct Producer
-                {
-                    constexpr static const int padding_size = QB_LOCKFREE_CACHELINE_BYTES - sizeof(SpinLock);
-                    SpinLock lock;
-                    char padding1[padding_size];
-                    spsc::ringbuffer<T, max_size> _ringbuffer;
-                };
-
-                std::array<Producer, nb_producer> _producers;
-
-            public:
-                template <size_t _Index>
-                bool enqueue(T const &t) {
-                    return _producers[_Index]._ringbuffer.enqueue(t);
-                }
-
-                template <size_t _Index, bool _All = true>
-                size_t enqueue(T const *t, size_t const size) {
-                    return _producers[_Index]._ringbuffer.enqueue(t, size);
-                }
-
-                bool enqueue(size_t const index, T const &t) {
-                    return _producers[index]._ringbuffer.enqueue(t);
-                }
-
-                template <bool _All = true>
-                size_t enqueue(size_t const index, T const *t, size_t const size) {
-                    return _producers[index]._ringbuffer.template enqueue<_All>(t, size);
-                }
-
-                size_t enqueue(T const &t) {
-                    const size_t index = Clock::now().time_since_epoch().count() % nb_producer;
-                    std::lock_guard<SpinLock> lock(_producers[index].lock);
-                    return _producers[index]._ringbuffer.enqueue(t);
-                }
-
-                template <bool _All = true>
-                size_t enqueue(T const *t, size_t const size) {
-                    const size_t index = Clock::now().time_since_epoch().count() % nb_producer;
-                    std::lock_guard<SpinLock> lock(_producers[index].lock);
-                    return _producers[index]._ringbuffer.template enqueue<_All>(t, size);
-                }
-
-                size_t dequeue(T *ret, size_t size) {
-                    const size_t save_size = size;
-                    for (auto &producer : _producers) {
-                        size -= producer._ringbuffer.dequeue(ret, size);
-                        if (!size)
-                            break;
-                    }
-                    return save_size - size;
-                }
-
-                template <typename Func>
-                size_t dequeue(Func const &func, T *ret, size_t const size) {
-                    size_t nb_consume = 0;
-                    for (auto &producer : _producers) {
-                        nb_consume += producer._ringbuffer.dequeue(func, ret, size);
-                    }
-                    return nb_consume;
-                }
-            };
-
-            template<typename T, std::size_t max_size>
-            class ringbuffer<T, max_size, 0>
-                    : public nocopy {
-                typedef std::size_t size_t;
-                struct Producer
-                {
-                    constexpr static const int padding_size = QB_LOCKFREE_CACHELINE_BYTES - sizeof(SpinLock);
-                    SpinLock lock;
-                    char padding1[padding_size];
-                    spsc::ringbuffer<T, max_size> _ringbuffer;
-                };
-
-                std::unique_ptr<Producer> _producers;
-                const std::size_t _nb_producer;
-            public:
-                ringbuffer() = delete;
-                ringbuffer(std::size_t const nb_producer)
-                        : _producers(new Producer[nb_producer])
-                        , _nb_producer(nb_producer)
-                {}
-
-                template <size_t _Index>
-                bool enqueue(T const &t) {
-                    return _producers.get()[_Index]._ringbuffer.enqueue(t);
-                }
-
-                template <size_t _Index, bool _All = true>
-                size_t enqueue(T const *t, size_t const size) {
-                    return _producers.get()[_Index]._ringbuffer.enqueue<_All>(t, size);
-                }
-
-                bool enqueue(size_t const index, T const &t) {
-                    return _producers.get()[index].enqueue(t);
-                }
-
-                template <bool _All = true>
-                size_t enqueue(size_t const index, T const *t, size_t const size) {
-                    return _producers.get()[index]._ringbuffer. template enqueue<_All>(t, size);
-                }
-
-                size_t enqueue(T const &t) {
-                    const size_t index = Clock::now().time_since_epoch().count() % _nb_producer;
-                    std::lock_guard<SpinLock> lock(_producers.get()[index].lock);
-                    return _producers.get()[index]._ringbuffer.enqueue(t);
-                }
-
-                template <bool _All = true>
-                size_t enqueue(T const *t, size_t const size) {
-                    const size_t index = Clock::now().time_since_epoch().count() % _nb_producer;
-                    std::lock_guard<SpinLock> lock(_producers.get()[index].lock);
-                    return _producers.get()[index]._ringbuffer.template enqueue<_All>(t, size);
-                }
-
-                size_t dequeue(T *ret, size_t size) {
-                    const size_t save_size = size;
-                    for (size_t i = 0; i < _nb_producer; ++i) {
-                        size -= _producers.get()[i]._ringbuffer.dequeue(ret, size);
-                        if (!size)
-                            break;
-                    }
-                    return save_size - size;
-                }
-
-                template <typename Func>
-                size_t dequeue(Func const &func, T *ret, size_t const size) {
-                    size_t nb_consume = 0;
-                    for (size_t i = 0; i < _nb_producer; ++i) {
-                        nb_consume += _producers.get()[i]._ringbuffer.dequeue(func, ret, size);
-                    }
-                    return nb_consume;
-                }
-            };
-
-        } /* namespace mpsc */
-    } /* namespace lockfree */
-} /* namespace qb */
-
-#endif //QB_LOCKFREE_MPSC_H
-=======
 #include <chrono>
 #include <mutex>
 #include "spinlock.h"
@@ -602,5 +443,4 @@
 
 } // namespace qb::lockfree::mpsc
 
-#endif // QB_LOCKFREE_MPSC_H
->>>>>>> 4afff85e
+#endif // QB_LOCKFREE_MPSC_H